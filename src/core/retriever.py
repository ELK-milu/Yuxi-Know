--- conflicted
+++ resolved
@@ -46,12 +46,8 @@
         """
         raise NotImplementedError
 
-<<<<<<< HEAD
     def query_graph(self, query, history, meta):
         # res = model.predict("qiansdgsa, dasdh ashdsakjdk ak ").content
-=======
-    def query_graph(self, query, history):
->>>>>>> 62d1a869
 
         results = []
         _, entities = self.rewrite_query(query, history)
@@ -60,7 +56,6 @@
             results.append(result) if result else None
         return results
 
-<<<<<<< HEAD
     def query_knowledgebase(self, query, history, meta):
 
         kb_res = None
@@ -74,10 +69,7 @@
         final_res = [_res for _res in kb_res if _res["rerank_score"] > 0.1]
         return {"results": final_res, "all_results": kb_res}
 
-    def rewrite_query(self, query):
-=======
     def rewrite_query(self, query, history):
->>>>>>> 62d1a869
         """重写查询"""
         if history == []:
             rewritten_query = query
@@ -116,7 +108,7 @@
         entity_extraction_prompt = entity_extraction_prompt_template.format(text=rewritten_query)
         entities = model.predict(entity_extraction_prompt).content.split(",")
         entities = [entity for entity in entities if all(char.isalnum() or char in '汉字' for char in entity)]
-        
+
         return rewritten_query, entities
 
     def __call__(self, query, history, meta):
