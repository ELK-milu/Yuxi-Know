--- conflicted
+++ resolved
@@ -77,6 +77,7 @@
     <div class="chat-box" :class="{ 'wide-screen': meta.wideScreen, 'font-smaller': meta.fontSize === 'smaller', 'font-larger': meta.fontSize === 'larger' }">
       <MessageComponent
         v-for="message in conv.messages"
+        :message="message"
         :key="message.id"
         :role="message.role"
         :content="message.text"
@@ -87,57 +88,12 @@
         :is-processing="isStreaming"
         :error-message="message.message"
         @retry="retryMessage(message.id)"
+        @retryStoppedMessage="retryStoppedMessage(message.id)"
       >
-<<<<<<< HEAD
         <template #refs v-if="message.role=='received' && message.status=='finished'">
-          <RefsComponent :message="message" />
+          <RefsComponent :message="message" :conv="conv" @retry="retryMessage(message.id)" />
         </template>
       </MessageComponent>
-=======
-        <div v-if="message.reasoning_content" class="reasoning-msg">
-          <a-collapse
-            v-model:activeKey="message.showThinking"
-            :bordered="false"
-            style="background: rgb(255, 255, 255)"
-          >
-            <template #expandIcon="{ isActive }">
-              <caret-right-outlined :rotate="isActive ? 90 : 0" />
-            </template>
-            <a-collapse-panel
-              key="show"
-              :header="message.status=='reasoning' ? '正在思考...' : '推理过程'"
-              :style="'background: #f7f7f7; border-radius: 8px; margin-bottom: 24px; border: 0; overflow: hidden'"
-            >
-              <p style="color: var(--gray-800)">{{ message.reasoning_content }}</p>
-            </a-collapse-panel>
-          </a-collapse>
-        </div>
-        <p v-if="message.role=='sent'" style="white-space: pre-line" class="message-text">{{ message.text }}</p>
-        <div v-else-if="message.text.length == 0 && (message.status=='init' || message.status=='reasoning') && isStreaming"  class="loading-dots">
-          <div></div>
-          <div></div>
-          <div></div>
-        </div>
-        <div v-else-if="message.status == 'searching' && isStreaming" class="searching-msg"><i>正在检索……</i></div>
-        <div v-else-if="message.status == 'generating' && isStreaming" class="searching-msg"><i>正在生成……</i></div>
-        <div v-else-if="message.text.length > 0"
-          v-html="renderMarkdown(message)"
-          class="message-md"
-          @click="consoleMsg(message)">
-        </div>
-        <div v-else
-          class="err-msg"
-          @click="retryMessage(message.id)"
-        >
-          请求错误，请重试。{{ message.message }}
-        </div>
-        <div v-if="message.isStoppedByUser" class="retry-hint">
-          你停止生成了本次回答
-          <span class="retry-link" @click="retryStoppedMessage(message)">重新编辑问题</span>
-        </div>
-          <RefsComponent v-if="message.role=='received' && message.status=='finished'" :message="message" :conv="conv" @regenerateMessage="regenerateMessage" />
-      </div>
->>>>>>> e553e449
     </div>
     <div class="bottom">
       <div class="message-input-wrapper"  :class="{ 'wide-screen': meta.wideScreen}">
@@ -146,7 +102,7 @@
           :is-loading="isStreaming"
           :send-button-disabled="!conv.inputText && !isStreaming"
           :auto-size="{ minRows: 2, maxRows: 10 }"
-          @send="sendMessage"
+          @send="handleSendOrStop"
           @keydown="handleKeyDown"
         >
           <template #options-left>
@@ -185,29 +141,9 @@
                 </a-menu>
               </template>
             </a-dropdown>
-<<<<<<< HEAD
           </template>
         </MessageInputComponent>
         <p class="note">请注意辨别内容的可靠性 By {{ configStore.config?.model_provider }}: {{ configStore.config?.model_name }}</p>
-=======
-          </div>
-          <div class="options__right">
-            <a-tooltip :title="isStreaming ? '停止回答' : ''">
-              <a-button
-                size="large"
-                @click="handleSendOrStop"
-                :disabled="(!conv.inputText && !isStreaming)"
-                type="link"
-              >
-                <template #icon>
-                  <PauseOutlined v-if="isStreaming" />
-                  <ArrowUpOutlined v-else />
-                </template>
-              </a-button>
-            </a-tooltip>
-          </div>
-        </div>
->>>>>>> e553e449
       </div>
     </div>
   </div>
@@ -541,17 +477,7 @@
 
   fetch('/api/chat/', {
     method: 'POST',
-<<<<<<< HEAD
-    body: JSON.stringify({
-      query: user_input,
-      history: conv.value.history,
-      meta: meta,
-      cur_res_id: cur_res_id,
-      thread_id: conv.value.id.toString(),
-    }),
-=======
     body: JSON.stringify(params),
->>>>>>> e553e449
     headers: {
       'Content-Type': 'application/json'
     },
@@ -737,15 +663,16 @@
 }
 
 // 重试被停止的消息
-const retryStoppedMessage = (message) => {
+const retryStoppedMessage = (id) => {
   // 找到用户的原始问题
-  const messageIndex = conv.value.messages.findIndex(msg => msg.id === message.id);
+  const messageIndex = conv.value.messages.findIndex(msg => msg.id === id);
   if (messageIndex > 0) {
     const userMessage = conv.value.messages[messageIndex - 1];
     if (userMessage && userMessage.role === 'sent') {
       conv.value.inputText = userMessage.text;
-      // 删除被停止的消息，以及上次发送的消息
+      // 删除被停止的消息，以及所有后面的消息
       conv.value.messages = conv.value.messages.slice(0, messageIndex-1);
+      // sendMessage();
     }
   }
 }
@@ -765,12 +692,6 @@
   configStore.setConfigValue('model_name', name)
   message.success(`已切换到模型: ${provider}/${name}`)
 
-}
-
-// 添加重新生成方法
-const regenerateMessage = (message) => {
-  // 找到用户的原始问题
-  retryMessage(message.id)
 }
 </script>
 
@@ -971,82 +892,6 @@
       font-size: 16px;
     }
   }
-<<<<<<< HEAD
-=======
-
-  .message-box {
-    display: inline-block;
-    border-radius: 1.5rem;
-    margin: 0.8rem 0;
-    padding: 0.625rem 1.25rem;
-    user-select: text;
-    word-break: break-word;
-    font-size: 15px;
-    font-variation-settings: 'wght' 400, 'opsz' 10.5;
-    font-weight: 400;
-    box-sizing: border-box;
-    color: black;
-    /* box-shadow: 0px 0.3px 0.9px rgba(0, 0, 0, 0.12), 0px 1.6px 3.6px rgba(0, 0, 0, 0.16); */
-    /* animation: slideInUp 0.1s ease-in; */
-
-    .err-msg {
-      color: #eb8080;
-      border: 1px solid #eb8080;
-      padding: 0.5rem 1rem;
-      border-radius: 8px;
-      text-align: left;
-      background: #FFF5F5;
-      margin-bottom: 10px;
-      cursor: pointer;
-    }
-
-    .searching-msg {
-      color: var(--gray-500);
-      animation: colorPulse 2s infinite;
-    }
-
-    @keyframes colorPulse {
-      0% { color: var(--gray-700); }
-      50% { color: var(--gray-300); }
-      100% { color: var(--gray-700); }
-    }
-  }
-
-  .message-box.sent {
-    line-height: 24px;
-    max-width: 95%;
-    background: var(--main-light-4);
-    align-self: flex-end;
-  }
-
-  .message-box.received {
-    color: initial;
-    width: fit-content;
-    text-align: left;
-    word-wrap: break-word;
-    margin: 0;
-    max-width: 100%;
-    padding-bottom: 0;
-    padding-top: 16px;
-    padding-left: 0;
-    padding-right: 0;
-    text-align: justify;
-    position: relative;
-
-
-  }
-
-  p.message-text {
-    max-width: 100%;
-    word-wrap: break-word;
-    margin-bottom: 0;
-  }
-
-  p.message-md {
-    word-wrap: break-word;
-    margin-bottom: 0;
-  }
->>>>>>> e553e449
 }
 
 .bottom {
@@ -1227,34 +1072,6 @@
   }
 }
 
-.retry-hint {
-  margin-top: 8px;
-  padding: 8px 16px;
-  color: #666;
-  font-size: 14px;
-  text-align: left;
-}
-
-.retry-link {
-  color: #1890ff;
-  cursor: pointer;
-  margin-left: 4px;
-
-  &:hover {
-    text-decoration: underline;
-  }
-}
-
-.ant-btn-icon-only {
-  &:has(.anticon-stop) {
-    background-color: #ff4d4f !important;
-
-    &:hover {
-      background-color: #ff7875 !important;
-    }
-  }
-}
-
 .scrollable-menu {
   max-height: 300px;
   overflow-y: auto;
